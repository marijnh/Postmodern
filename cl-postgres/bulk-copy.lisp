
(in-package :cl-postgres)

(defclass bulk-copier ()
  ((own-connection :initarg :own-connection :reader bulk-copier-own-connection)
   (database :initarg :database :reader copier-database)
   (table :initarg :table :reader copier-table)
   (columns :initarg :columns :reader copier-columns)
   (count :initform 0 :accessor copier-count)))

(defmethod print-object ((self bulk-copier) stream)
  (print-unreadable-object (self stream :type t :identity t)
    (format stream "~a ~a" (copier-table self)
	    (copier-columns self))))


<<<<<<< HEAD
(defun open-db-writer (connection table columns)
  (let ((copier (make-instance 'bulk-copier
                  :database connection
                  :table table
                  :columns columns)))
=======
(defun open-db-writer (db-spec table columns)
  (let* ((own-connection (listp db-spec))
         (copier (make-instance 'bulk-copier
                   :own-connection own-connection
                   :database (if own-connection (apply 'open-database db-spec) db-spec)
                   :table table
                   :columns columns)))
>>>>>>> cca31030
    (initialize-copier copier)
    copier))

(defun close-db-writer (self &key (abort nil))
  (unwind-protect
       (let* ((connection (copier-database self))
              (socket (connection-socket connection)))
         (with-reconnect-restart connection
           (using-connection connection
<<<<<<< HEAD
             (send-copy-done socket)))))
=======
             (send-copy-done socket))))
    (when (or abort (bulk-copier-own-connection self))
      (close-database (copier-database self))))
>>>>>>> cca31030
  (copier-count self))

(defun db-write-row (self row &optional (data (prepare-row self row)))
  (let* ((connection (copier-database self))
	 (socket (connection-socket connection)))
    (with-reconnect-restart connection
      (using-connection connection
        (with-syncing
          (copy-data-message socket data)))))
  (incf (copier-count self)))

(defun copy-query (self)
  (format nil "~%copy ~a ~@[(~{~a~^,~})~] ~a ~a"
    (copier-table self)
    (copier-columns self)
    "FROM"
    "STDIN"))

(defun send-copy-start (socket query)
  (with-syncing
    (query-message socket query)
    (flush-message socket)
    (force-output socket)
    (message-case socket
      ;; Ignore the field formats because we're only supporting plain
      ;; text for now
      (#\G (read-uint1 socket)
	   (skip-bytes socket (* 2 (read-uint2 socket)))))))

(defun initialize-copier (self)
  (let* ((query (copy-query self))
	 (connection (copier-database self))
	 (socket (connection-socket connection)))
    (with-reconnect-restart connection
      (using-connection connection
	(send-copy-start socket query)))))


(defun copier-write-value (s val)
  (typecase val
    (string (let ((pg-string (with-output-to-string (str)
                               (loop for byte across (cl-postgres-trivial-utf-8:string-to-utf-8-bytes val) do
                                    (case (code-char byte)
                                      (#\Space (princ " " str))
                                      ((#\Newline #\Tab) (format str "\\~a" (code-char byte)))
                                      (#\\ (progn (princ #\\ str) (princ #\\ str)))
                                      (otherwise (if (and (< 32 byte)
                                                          (> 127 byte))
                                                     (write-char (code-char byte) str)
                                                     (princ (format nil "\\~o" byte) str))))))))
              #+nil(print `(:loading ,pg-string))
              (princ pg-string s)))
    (number (princ val s))
    (null (princ "false" s))
    (symbol (case val
              (:null (princ "\\N" s))
              ((t) (princ "true" s))
              (otherwise (error "copier-write-val: Symbols shouldn't be getting this far ~a" val))))))

(defun copier-write-sequence (s vector)
  (write-char #\{ s)
  (loop for (item . more-p) on (coerce vector 'list)
     do (cond
          ((null item) (copier-write-value s :null))
          ((atom item) (copier-write-value s item))
          (t (copier-write-sequence s item)))
     when more-p
     do (write-char #\, s))
  (write-char #\} s))

(defmethod prepare-row (self row)
  (declare (ignore self))
  (with-output-to-string (s)
    (loop for (val . more-p) on row
		   do (progn
            (if (typep val '(or string
                             (not vector)))
                (copier-write-value s val)
                (copier-write-sequence s val)))
		   if more-p do (write-char #\Tab s)
		   finally
         (write-char #\Newline s))))

(defun send-copy-done (socket)
  (with-syncing
    (setf sync-sent t)
    (copy-done-message socket)
    (force-output socket)
    (message-case socket
      (#\C (let* ((command-tag (read-str socket))
		  (space (position #\Space command-tag :from-end t)))
	     (when space
	       (parse-integer command-tag :junk-allowed t :start (1+ space))))))
    (block find-ready
      (loop (message-case socket
              (#\Z (read-uint1 socket)
                   (return-from find-ready))
              (t :skip))))))
<|MERGE_RESOLUTION|>--- conflicted
+++ resolved
@@ -14,13 +14,6 @@
 	    (copier-columns self))))
 
 
-<<<<<<< HEAD
-(defun open-db-writer (connection table columns)
-  (let ((copier (make-instance 'bulk-copier
-                  :database connection
-                  :table table
-                  :columns columns)))
-=======
 (defun open-db-writer (db-spec table columns)
   (let* ((own-connection (listp db-spec))
          (copier (make-instance 'bulk-copier
@@ -28,7 +21,6 @@
                    :database (if own-connection (apply 'open-database db-spec) db-spec)
                    :table table
                    :columns columns)))
->>>>>>> cca31030
     (initialize-copier copier)
     copier))
 
@@ -38,13 +30,9 @@
               (socket (connection-socket connection)))
          (with-reconnect-restart connection
            (using-connection connection
-<<<<<<< HEAD
-             (send-copy-done socket)))))
-=======
              (send-copy-done socket))))
     (when (or abort (bulk-copier-own-connection self))
       (close-database (copier-database self))))
->>>>>>> cca31030
   (copier-count self))
 
 (defun db-write-row (self row &optional (data (prepare-row self row)))
