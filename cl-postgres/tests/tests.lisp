;;;; -*- Mode: LISP; Syntax: Ansi-Common-Lisp; Base: 10; Package: CL-POSTGRES-TESTS; -*-
(in-package :cl-postgres-tests)

(defvar *cl-postgres-test-connection* nil
  "A list of 6 connection parameters to use when running the tests.  The
  order is: database name, user, password, hostname, port (an integer) and a keyword for use-ssl.")

(defun make-keyword (str)
  "Upcases and interns a string in the keyword package. If the string has a leading colon, drop it."
  (when (eq #\: (aref str 0))
    (setf str (subseq str 1)))
  (intern (string-upcase str) :keyword))

(defun prompt-connection (&optional (defaults '("test" "test" "" "localhost" 5432 :no)))
  (when *cl-postgres-test-connection*
    (return-from prompt-connection *cl-postgres-test-connection*))
  (let* ((descriptions '("Database name" "User" "Password" "Hostname" "Port" "Use SSL"))
         (env-vars '("DB_NAME" "DB_USER" "DB_PASS" "DB_HOST" "DB_PORT" "USE_SSL"))
         (provided (mapcar #'uiop:getenv env-vars))
         (prospective (mapcar (lambda (a b) (if a a b)) provided defaults)))
    (setq *cl-postgres-test-connection*
          (handler-case
              (let ((connection (apply #'open-database prospective)))
                (close-database connection)
                prospective)
            (error (condition)
              (flet ((ask (name provided default)
                       (format *query-io*
                               "~A (enter to keep '~:[~A~;~:*~A~]'): "
                               name provided default)
                       (finish-output *query-io*)
                       (let ((answer (read-line *query-io*)))
                         (if (string= answer "")
                             (if provided provided default)
                             answer))))
                (format *query-io* "~&~
Could not connect to test database:~%~%  ~A

To run tests, you must provide database connection parameters.  To
avoid interactive input you can set the following environment
variables:~:{~%  ~A: ~(~A~), ~:[defaults to \"~A\"~;~:*provided \"~A\"~]~}~%"
                        condition
                        (mapcar #'list env-vars descriptions provided defaults))
                (mapcar #'ask descriptions provided defaults)))))
    (when (stringp (elt *cl-postgres-test-connection* 4))
      (setf (elt *cl-postgres-test-connection* 4)
            (parse-integer (elt *cl-postgres-test-connection* 4))))
    (when (stringp (elt *cl-postgres-test-connection* 5))
      (setf (elt *cl-postgres-test-connection* 5)
            (make-keyword (elt *cl-postgres-test-connection* 5))))
    *cl-postgres-test-connection*))

;; Adjust the above to some db/user/pass/host/[port] combination that
;; refers to a valid postgresql database, then after loading the file,
;; run the tests with (fiveam:run! :cl-postgres)

(def-suite :cl-postgres
  :description "Test suite for cl-postgres")
(in-suite :cl-postgres)

(defmacro with-test-connection (&body body)
  `(let ((connection (apply 'open-database (prompt-connection))))
     (unwind-protect (progn ,@body)
       (close-database connection))))

(defmacro with-default-readtable (&body body)
  `(let ((*sql-readtable* (default-sql-readtable)))
     ,@body))

(defmacro with-rollbacked-transaction (&body body)
  `(progn
     (exec-query connection "start transaction")
     (unwind-protect (progn ,@body)
       (exec-query connection "rollback"))))

(test connect-sanity
  (with-test-connection
<<<<<<< HEAD
    (is (database-open-p connection))
    (close-database connection)
    (is (not (database-open-p connection)))
    (reopen-database connection)
=======
>>>>>>> 589e7650
    (is (database-open-p connection))))

(test simple-query
  (with-test-connection
    (destructuring-bind ((a b c d e))
        (exec-query connection "select 22::integer, 44.5::double precision, 'abcde'::varchar, true::boolean, 4.5::numeric(5,2)"
                    'list-row-reader)
      (is (eql a 22))
      (is (eql b 44.5d0))
      (is (string= c "abcde"))
      (is (eql d t))
      (is (eql e 9/2)))))

(test sql-strings
  (is (string= (to-sql-string :null) "NULL"))
  (is (string= (to-sql-string t) "true"))
  (is (string= (to-sql-string 400) "400"))
  (is (string= (to-sql-string "foo") "foo"))
  (is (eq t (nth-value 1 (to-sql-string "bar"))))
  (is (eq nil (nth-value 1 (to-sql-string 10)))))

(test date-query
  (with-default-readtable
    (with-test-connection
      (destructuring-bind ((a b c))
          (exec-query connection "select '1980-02-01'::date, '2010-04-05 14:42:21.500'::timestamp, '2 years -4 days'::interval"
                      'list-row-reader)
        (is (= a 2527200000))
        (is (= b 3479467341))
        (is (equal c '((:MONTHS 24) (:DAYS -4) (:SECONDS 0) (:USECONDS 0))))))))

(test timestamp-with-time-zone
  (with-default-readtable
    (with-test-connection
      (with-rollbacked-transaction
        ;; 1. set local time to GMT -- returned time should be what we
        ;; pass in -- note we lose the 500 millesconds here :(
        (exec-query connection "set local time zone 'GMT'")
        (is (equalp (exec-query connection "select '2010-04-05 14:42:21.500'::timestamp with time zone"
                                'list-row-reader)
                    '((3479467341))))
        ;; 2. set local time to PST8PDT, now we should get back a time
        ;; that is 7 hours later than. This means that the input time
        ;; is specified in PST8PDT, but the returned timestamp is in
        ;; GMT.
        (exec-query connection "set time zone 'PST8PDT'")
        (is (equalp (exec-query connection "select '2010-04-05 14:42:21.500'::timestamp with time zone"
                                'list-row-reader)
                    '((3479492541))))
        ;; 3. now we specify the time zone to be GMT but the input time
        ;; is in EDT, so the returned time should be 4 hours later.
        (exec-query connection "set time zone 'GMT'")
        (is (equalp (exec-query connection "select '2010-04-05 14:42:21.500'::timestamp at time zone 'America/New_York'"
                                'list-row-reader)
                    '((3479481741))))))))

(test timestamp-with-time-zone-text
  (let ((*sql-readtable* (copy-sql-readtable)))
    (set-sql-reader oid:+timestamptz+ nil)
    (with-test-connection
      (with-rollbacked-transaction
        ;; 1. GMT input and GMT output
        (exec-query connection "set time zone 'GMT'")
        (is (equalp (exec-query connection "select '2010-04-05 14:42:21.500'::timestamp with time zone"
                                'list-row-reader)
                    '(("2010-04-05 14:42:21.5+00"))))
        ;; 2. PST8PDT input and text representation of the same input
        ;; time with a -7 hour offset
        (exec-query connection "set time zone 'PST8PDT'")
        (is (equalp (exec-query connection "select '2010-04-05 14:42:21.500'::timestamp with time zone"
                                'list-row-reader)
                    '(("2010-04-05 14:42:21.5-07"))))
        ;; 3. EDT input with GMT output (4 hours later, 0 hour offset)
        (exec-query connection "set time zone 'GMT'")
        (is (equalp (exec-query connection "select '2010-04-05 14:42:21.500'::timestamp at time zone 'America/New_York'"
                                'list-row-reader)
                    '(("2010-04-05 18:42:21.5+00"))))))))

(test alist-row-reader
  (with-test-connection
    (is (equal (exec-query connection "select 42 as foo, 99 as bar" 'alist-row-reader)
               '((("foo" . 42) ("bar" . 99)))))))

(test vector-row-reader
  (with-test-connection
    (is (equalp (exec-query connection "select 12, 'a'" 'vector-row-reader)
                #(#(12 "a"))))))

(test ignore-row-reader
  (with-test-connection
    (is (not (exec-query connection "select 12, 'a'" 'ignore-row-reader)))))

(test prepare-and-exec-query
  (with-test-connection
    (if cl-postgres::*use-binary-parameters*
        (progn
          (prepare-query connection "test1" "select $1")
          (is (equal (exec-prepared connection "test1" '(42) 'list-row-reader)
                     '((42))))
          (prepare-query connection "test2" "select $1, $2")
          (is (equal (exec-prepared connection "test2" '(42 nil) 'list-row-reader)
                     '((42 nil))))
          (prepare-query connection "test3" "select $1, $2, $3")
          (is (equal (exec-prepared connection "test3" '(42 t "foo") 'list-row-reader)
                     '((42 t "foo"))))
          (is (equal (exec-prepared connection "test3" '(42 nil "foo") 'list-row-reader)
                     '((42 nil "foo")))))
        (progn
          (prepare-query connection "test1" "select $1::integer")
          (is (equal (exec-prepared connection "test1" '(42) 'list-row-reader)
                     '((42))))
          (prepare-query connection "test2" "select $1::integer, $2::boolean")
          (is (equal (exec-prepared connection "test2" '(42 nil) 'list-row-reader)
                     '((42 nil))))
          (prepare-query connection "test3" "select $1::integer, $2::boolean, $3::text")
          (is (equal (exec-prepared connection "test3" '(42 t "foo") 'list-row-reader)
                     '((42 t "foo"))))
          (is (equal (exec-prepared connection "test3" '(42 nil "foo") 'list-row-reader)
                     '((42 nil "foo"))))))))

(test unprepare-query
  (with-test-connection
    (prepare-query connection "test" "select true")
    (unprepare-query connection "test")
    (prepare-query connection "test" "select false")
    (is (equal (exec-prepared connection "test" '() 'list-row-reader)
               '((nil))))))

(test prepared-array-param
  (with-test-connection
    (prepare-query connection "test" "select ($1::int[])[2]")
    (is (equal (exec-prepared connection "test" '(#(1 2 3)) 'list-row-reader)
               '((2))))
    (prepare-query connection "test2" "select ($1::text[])[2]")
    (is (equal (exec-prepared connection "test2" '(#("A" "B" "C")) 'list-row-reader)
               '(("B"))))))

(test blob
  (with-test-connection
    (let* ((str "foobar42")
           (bytes (coerce #(102 111 111 98 97 114 52 50) '(vector (unsigned-byte 8)))))
      (prepare-query connection "test" "select $1::varchar, $2::bytea")
      (is (equalp (exec-prepared connection "test" (list str bytes) 'list-row-reader)
                  (list (list str bytes)))))))

(test recover-error
  (with-test-connection
    (signals cl-postgres-error:syntax-error-or-access-violation
      (exec-query connection "gubble gubble gabble goo"))
    (is (equal (exec-query connection "select false" 'list-row-reader)
               '((nil))))))

(test unique-violation-error
  (with-test-connection
    (exec-query connection "create temporary table test (id int not null primary key, name text)")
    (exec-query connection "insert into test values (1, 'bert')")
    (signals unique-violation
      (exec-query connection "insert into test values (1, 'harry')"))))

(test sql-reader
  (with-test-connection
    (let ((*sql-readtable* (copy-sql-readtable)))
      (set-sql-reader 2249 (lambda (text)
                             (with-input-from-string (*standard-input* text)
                               (read-char) ;; opening paren
                               (let ((x (read)))
                                 (read-char) ;; comma
                                 (cons x (read))))))
      (is (equal (exec-query connection "select (10,20)" 'list-row-reader)
                 '(((10 . 20))))))
    (is (equal (exec-query connection "select (30,40)" 'list-row-reader)
               '(("(30,40)"))))))

(test sql-reader-binary
  (with-test-connection
    (with-binary-row-values
      (let ((*sql-readtable* (copy-sql-readtable)))
        (set-sql-reader 2249 (lambda (text)
                               (with-input-from-string (*standard-input* text)
                                 (read-char) ;; opening paren
                                 (let ((x (read)))
                                   (read-char) ;; comma
                                   (cons x (read))))))
        (is (equal (exec-query connection "select (10,20)" 'list-row-reader)
                   '(((10 . 20))))))
      (is (equal (exec-query connection "select (30,40)" 'list-row-reader)
                 '(((30 40))))))))

(test bulk-writer
  (with-test-connection
    (exec-query connection "create table if not exists test_bulk_writer (a int, b text, c date, d timestamp, e int[])")
    (let ((stream (open-db-writer *cl-postgres-test-connection* 'test_bulk_writer '(a b c d e))))
      ;; test a variety of types (int, text, date, timstamp, int array)
      (loop for row in '((1 "one" "2012-01-01" "2012-01-01 00:00" #(1 2 3 42))
                         (2 "two" "2012-01-01" "2012-01-01 00:00" #(3 2 1 42))

                         ;; make sure utf-8 gets through ok
                         (3 "κόσμε" "2012-01-01" "2012-01-01 00:00" #(1))

                         ;; make sure tabs get through ok
                         (4 "one two	three" "2012-01-01" "2012-01-01 00:00" #(1)))
            do
               (db-write-row stream row))
<<<<<<< HEAD
      (close-db-writer stream))
    (is (equalp (second (first (exec-query connection "select * from test_bulk_writer" 'list-row-reader)))
                "one"))
    (is (equal (first (fourth (exec-query connection "select * from test_bulk_writer" 'list-row-reader)))
               4))
    (exec-query connection "drop table test_bulk_writer")))
=======
          (close-db-writer stream))
        (is (equalp (second
                     (first
                      (exec-query connection "select * from test_bulk_writer" 'list-row-reader)))
                    "one"))
        (is (equal (first
                    (fourth
                     (exec-query connection "select * from test_bulk_writer" 'list-row-reader)))
                   4))
        (exec-query connection "drop table test_bulk_writer")))
>>>>>>> 589e7650

(test row-boolean-array
  (with-test-connection
    (is (equalp (exec-query connection "select row(ARRAY[TRUE, FALSE, TRUE])" 'list-row-reader)
                '(("(\"{t,f,t}\")"))))))

(test row-boolean-array-binary
<<<<<<< HEAD
  (with-test-connection
    (with-binary-row-values
      (is (equalp (exec-query connection "select row(ARRAY[TRUE, FALSE, TRUE])" 'list-row-reader)
                  '(((#(T NIL T)))))))))

(test cast-to-bits
  (with-test-connection
    (is (equalp (exec-query connection "select cast(255 as bit(8)), cast(-44 as bit(128))" 'list-row-reader)
                '((#*11111111
                   #*11111111111111111111111111111111111111111111111111111111111111111111111111111111111111111111111111111111111111111111111111010100))))
    (is (equalp (exec-query connection "select row(cast(32 as bit(12)))" 'list-row-reader)
                '(("(000000100000)"))))
    (is (equalp (exec-query connection "select ARRAY[cast(32 as bit(16))]" 'list-row-reader)
                '((#(#*0000000000100000)))))
    (is (equalp (exec-query connection "select row(ARRAY[cast(32 as bit(16))])" 'list-row-reader)
                '(("({0000000000100000})"))))))
=======
      (with-test-connection
          (with-binary-row-values
            (is (equalp
                 (exec-query connection "select row(ARRAY[TRUE, FALSE, TRUE])" 'list-row-reader)
                 '(((#(T NIL T)))))))))

(test cast-to-bits
      (with-test-connection
        (is (equalp
             (exec-query connection "select cast(255 as bit(8)), cast(-44 as bit(128))" 'list-row-reader)
             '((#*11111111
                #*11111111111111111111111111111111111111111111111111111111111111111111111111111111111111111111111111111111111111111111111111010100))))
        (is (equalp (exec-query connection "select row(cast(32 as bit(12)))" 'list-row-reader)
                    '(("(000000100000)"))))
        (is (equalp (exec-query connection "select ARRAY[cast(32 as bit(16))]" 'list-row-reader)
                    '((#(#*0000000000100000)))))
        (is (equalp (exec-query connection "select row(ARRAY[cast(32 as bit(16))])" 'list-row-reader)
                    '(("({0000000000100000})"))))))
>>>>>>> 589e7650

(test cast-to-bits-binary
  (with-test-connection
    (with-binary-row-values
      (is (equalp (exec-query connection "select cast(255 as bit(8)), cast(-44 as bit(128))" 'list-row-reader)
                  '((#*11111111
                     #*11111111111111111111111111111111111111111111111111111111111111111111111111111111111111111111111111111111111111111111111111010100))))
      (is (equalp (exec-query connection "select row(cast(32 as bit(12)))" 'list-row-reader)
                  '(((#*000000100000)))))
      (is (equalp (exec-query connection "select ARRAY[cast(32 as bit(16))]" 'list-row-reader)
                  '((#(#*0000000000100000)))))
      (is (equalp (exec-query connection "select row(ARRAY[cast(32 as bit(16))])" 'list-row-reader)
                  '(((#(#*0000000000100000)))))))))

(test cast-to-varbits
  (with-test-connection
    (is (equalp (exec-query connection "select 255::bit(8)::varbit(8), 44::bit(128)::varbit(128)" 'list-row-reader)
                '((#*11111111
                   #*00000000000000000000000000000000000000000000000000000000000000000000000000000000000000000000000000000000000000000000000000101100))))
    (is (equalp (exec-query connection "select row(32::bit(12)::varbit(12))" 'list-row-reader)
                '(("(000000100000)"))))
    (is (equalp (exec-query connection "select ARRAY[32::bit(16)::varbit(16)]" 'list-row-reader)
                '((#(#*0000000000100000)))))
    (is (equalp (exec-query connection "select row(ARRAY[32::bit(16)::varbit(16)])" 'list-row-reader)
                '(("({0000000000100000})"))))))

(test cast-to-varbits-binary
  (with-test-connection
    (with-binary-row-values
      (is (equalp (exec-query connection "select 255::bit(8)::varbit(8), 44::bit(128)::varbit(128)" 'list-row-reader)
                  '((#*11111111
                     #*00000000000000000000000000000000000000000000000000000000000000000000000000000000000000000000000000000000000000000000000000101100))))
      (is (equalp (exec-query connection "select row(32::bit(12)::varbit(12))" 'list-row-reader)
                  '(((#*000000100000)))))
      (is (equalp (exec-query connection "select ARRAY[32::bit(16)::varbit(16)]" 'list-row-reader)
                  '((#(#*0000000000100000)))))
      (is (equalp (exec-query connection "select row(ARRAY[32::bit(16)::varbit(16)])" 'list-row-reader)
                  '(((#(#*0000000000100000)))))))))



(test row-integer-array
  (with-test-connection
    (is (equalp (exec-query connection "select row(ARRAY[1,2,4,8])" 'list-row-reader)
                '(("(\"{1,2,4,8}\")"))))))

(test row-integer-array-binary
  (with-test-connection
    (with-binary-row-values
      (is (equalp (exec-query connection "select row(ARRAY[1,2,4,8])" 'list-row-reader)
                  '(((#(1 2 4 8)))))))))

(test row-string-array
  (with-test-connection
    (is (equalp (exec-query connection "select row(ARRAY['foo', 'bar', 'baz'])" 'list-row-reader)
                '(("(\"{foo,bar,baz}\")"))))))

(test row-string-array-binary
  (with-test-connection
    (with-binary-row-values
      (is (equalp (exec-query connection "select row(ARRAY['foo', 'bar', 'baz'])" 'list-row-reader)
                  '(((#("foo" "bar" "baz")))))))))

(test row-bpchar-array
  (with-test-connection
    (is (equalp (exec-query connection "select row(ARRAY[cast('foo' as bpchar)])" 'list-row-reader)
                '(("({foo})"))))))

(test row-bpchar-array-binary
  (with-test-connection
    (with-binary-row-values
      (is (equalp (exec-query connection "select row(ARRAY[cast('foo' as bpchar)])" 'list-row-reader)
                  '(((#("foo")))))))))

(test row-varchar-array
  (with-test-connection
    (is (equalp (exec-query connection "select row(ARRAY['foo'::varchar])" 'list-row-reader)
                '(("({foo})"))))))

(test row-varchar-array-binary
  (with-test-connection
    (with-binary-row-values
      (is (equalp (exec-query connection "select row(ARRAY['foo'::varchar])" 'list-row-reader)
                  '(((#("foo")))))))))

(test row-oid-array
  (with-test-connection
    (is (equalp (exec-query connection "select row(ARRAY[1234::oid, 5678::oid])" 'list-row-reader)
                '(("(\"{1234,5678}\")"))))))

(test row-oid-array-binary
  (with-test-connection
    (with-binary-row-values
      (is (equalp (exec-query connection "select row(ARRAY[1234::oid, 5678::oid])" 'list-row-reader)
                  '(((#(1234 5678)))))))))

(test row-int2-array
  (with-test-connection
    (is (equalp (exec-query connection "select row(ARRAY[1234::int2])" 'list-row-reader)
                '(("({1234})"))))))

(test row-int2-array-binary
  (with-test-connection
    (with-binary-row-values
      (is (equalp (exec-query connection "select row(ARRAY[1234::int2])" 'list-row-reader)
                  '(((#(1234)))))))))

(test row-int8-array
  (with-test-connection
    (is (equalp (exec-query connection "select row(ARRAY[123456789012::int8])" 'list-row-reader)
                '(("({123456789012})"))))))

(test row-int8-array-binary
  (with-test-connection
    (with-binary-row-values
      (is (equalp (exec-query connection "select row(ARRAY[123456789012::int8])" 'list-row-reader)
                  '(((#(123456789012)))))))))

(test row-float-array
  (with-test-connection
    (is (equalp (exec-query connection "select row(ARRAY[3.14::float])" 'list-row-reader)
                '(("({3.14})"))))))

(test row-float-array-binary
  (with-test-connection
    (with-binary-row-values
      (is (equalp (exec-query connection "select row(ARRAY[3.14::float])" 'list-row-reader)
                  '(((#(3.14d0)))))))))

(test row-double-array
  (with-test-connection
    (is (equalp (exec-query connection "select row(ARRAY[cast(3.14 as double precision)])" 'list-row-reader)
                '(("({3.14})"))))))

(test row-double-array-binary
  (with-test-connection
    (with-binary-row-values
      (is (equalp (exec-query connection "select row(ARRAY[cast(3.14 as double precision)])" 'list-row-reader)
                  '(((#(3.14d0)))))))))

(test row-date-array
  (with-default-readtable
    (with-test-connection
      (is (equalp (elt (exec-query connection "select row(ARRAY['1980-02-01'::date])" 'list-row-reader) 0)
                  '("({1980-02-01})"))))))

(test row-date-array-binary
  (with-default-readtable
    (with-test-connection
      (with-binary-row-values
        (is (= (elt (caaar (exec-query connection "select row(ARRAY['1980-02-01'::date])" 'list-row-reader)) 0)
               2527200000))))))

(test row-timestamp
  (with-test-connection
    (is (equalp (exec-query connection "select row('2010-04-05 14:42:21.500'::timestamp)"
                            'list-row-reader)
                '(("(\"2010-04-05 14:42:21.5\")"))))))

(test row-timestamp-without-time-zone
  (with-test-connection
    (is (equalp (exec-query connection "select row('2010-04-05 14:42:21.500'::timestamp without time zone)"
                            'list-row-reader)
                '(("(\"2010-04-05 14:42:21.5\")"))))))

(test row-timestamp-with-time-zone
  (with-test-connection
    (with-rollbacked-transaction
      (exec-query connection "set time zone 'GMT'")
      (is (equalp (exec-query connection "select row('2010-04-05 14:42:21.500'::timestamp with time zone)"
                              'list-row-reader)
                  '(("(\"2010-04-05 14:42:21.5+00\")")))))))

(test row-timestamp-with-time-zone-binary
  (with-default-readtable
    (with-test-connection
      (with-rollbacked-transaction
        (exec-query connection "set time zone 'GMT'")
        (with-binary-row-values
          (destructuring-bind (gmt pdt)
              (caar
               (exec-query
                connection
                (concatenate 'string
                             "select row('2010-04-05 14:42:21.500'::timestamp with time zone at time zone 'GMT', "
                             " '2010-04-05 14:42:21.500'::timestamp with time zone at time zone 'PST')")
                'list-row-reader))
            (is (equalp (multiple-value-list gmt)
                        '(3479467341)))
            (is (equalp (multiple-value-list pdt)
                        '(3479438541)))))))))

(test row-timestamp-array
  (with-default-readtable
    (with-test-connection
      (is (equalp (elt (exec-query connection "select row(ARRAY['2010-04-05 14:42:21.500'::timestamp])"
                                   'list-row-reader) 0)
                  '("(\"{\"\"2010-04-05 14:42:21.5\"\"}\")"))))))

(test row-timestamp-array-binary
  (with-default-readtable
    (with-binary-row-values
      (with-test-connection
        (is (equalp (elt (exec-query connection "select row(ARRAY['2010-04-05 14:42:21.500'::timestamp])"
                                     'list-row-reader) 0)
                    '((#(3479467341)))))))))

(test row-timestamp-without-time-zone-array
  (with-test-connection
    (is (equalp (elt (exec-query connection "select row(ARRAY['2010-04-05 14:42:21.500'::timestamp without time zone])"
                                 'list-row-reader) 0)
                '("(\"{\"\"2010-04-05 14:42:21.5\"\"}\")")))))

(test row-time
  (with-test-connection
    (is (equalp (exec-query connection "select row('05:00'::time)"
                            'list-row-reader)
                '(("(05:00:00)"))))))

(test row-interval-array
  (with-default-readtable
    (with-test-connection
      (with-binary-row-values
        (is (equalp (elt (caaar (exec-query connection "select row(ARRAY['2 years -4 days'::interval])"
                                            'list-row-reader)) 0)
                    '((:MONTHS 24) (:DAYS -4) (:SECONDS 0) (:USECONDS 0))))))))

(defparameter *random-byte-count* 8192)

(test write-bytea
  (with-test-connection
    (exec-query connection "create temporary table test (a bytea)")
    (unwind-protect
         (let ((random-bytes (make-array *random-byte-count* :element-type '(unsigned-byte 8))))
           (loop for i below *random-byte-count*
                 do (setf (aref random-bytes i)
                          (random #x100)))
           (prepare-query connection "bytea-insert" "insert into test values ($1)")
           (exec-prepared connection "bytea-insert" (list random-bytes))
           (is (equalp (exec-query connection "select a from test;" 'list-row-reader)
                       `((,random-bytes))))))))

(defun vector-to-hex-string (vec)
  (with-output-to-string (s)
    (map nil (lambda (x)
               (format s "~(~2,\'0x~)" x))
         vec)
    s))

(test write-row-bytea
  (with-test-connection
    (exec-query connection "create temporary table test (a bytea)")
    (let ((*random-byte-count* 16))
      (unwind-protect
           (let ((random-bytes (make-array *random-byte-count* :element-type '(unsigned-byte 8))))
             (loop for i below *random-byte-count*
                   do (setf (aref random-bytes i)
                            (random #x100)))
             (prepare-query connection "bytea-insert" "insert into test values ($1)")
             (exec-prepared connection "bytea-insert" (list random-bytes))
             (is (equalp (exec-query connection "select row(a) from test;" 'list-row-reader)
                         `((,(concatenate 'string
                                          "(\"\\\\x"
                                          (vector-to-hex-string random-bytes)
                                          "\")"))))))))))

(test write-row-array-bytea
  (with-test-connection
    (exec-query connection "create temporary table test (a bytea)")
    (let ((*random-byte-count* 16))
      (unwind-protect
           (let ((random-bytes (make-array *random-byte-count* :element-type '(unsigned-byte 8))))
             (loop for i below *random-byte-count*
                   do (setf (aref random-bytes i)
                            (random #x100)))
             (prepare-query connection "bytea-insert" "insert into test values ($1)")
             (exec-prepared connection "bytea-insert" (list random-bytes))
             (is (equalp (exec-query connection "select row(ARRAY[a]) from test;" 'list-row-reader)
                         `(((#(,random-bytes)))))))))))

(test write-row-array-bytea
  (with-test-connection
    (with-binary-row-values
      (exec-query connection "create temporary table test (a bytea)")
      (unwind-protect
           (let ((random-bytes (make-array *random-byte-count* :element-type '(unsigned-byte 8))))
             (loop for i below *random-byte-count*
                   do (setf (aref random-bytes i)
                            (random #x100)))
             (prepare-query connection "bytea-insert" "insert into test values ($1)")
             (exec-prepared connection "bytea-insert" (list random-bytes))
             (is (equalp (exec-query connection "select row(ARRAY[a]) from test;" 'list-row-reader)
                         `(((#(,random-bytes)))))))))))

(test write-row-array-bytea-binary
  (with-test-connection
    (with-binary-row-values
      (exec-query connection "create temporary table test (a bytea)")
      (unwind-protect
           (let ((random-bytes (make-array *random-byte-count* :element-type '(unsigned-byte 8))))
             (loop for i below *random-byte-count*
                   do (setf (aref random-bytes i)
                            (random #x100)))
             (prepare-query connection "bytea-insert" "insert into test values ($1)")
             (exec-prepared connection "bytea-insert" (list random-bytes))
             (is (equalp (exec-query connection "select row(ARRAY[a]) from test;" 'list-row-reader)
                         `(((#(,random-bytes)))))))))))

(test row-name-array
  (with-test-connection
    (is (equalp (exec-query connection "select row(ARRAY['foo'::name])" 'list-row-reader)
                '(("({foo})"))))))

(test row-name-array-binary
  (with-test-connection
    (with-binary-row-values
      (is (equalp (exec-query connection "select row(ARRAY['foo'::name])" 'list-row-reader)
                  '(((#("foo")))))))))

(test point
  (with-test-connection
    (is (equalp (exec-query connection "select point(1,2)" 'list-row-reader)
                '(((1.0d0 2.0d0)))))))

(test row-point
  (with-test-connection
    (is (equalp (exec-query connection "select row(point(1,2))" 'list-row-reader)
                '(("(\"(1,2)\")"))))))

(test row-point-binary
  (with-test-connection
    (with-binary-row-values
      (is (equalp (exec-query connection "select row(point(1,2))" 'list-row-reader)
                  '((((1.0d0 2.0d0)))))))))

(test row-point-array
  (with-test-connection
    (is (equalp (exec-query connection "select row(ARRAY[point(1,2)])" 'list-row-reader)
                '(("(\"{\"\"(1,2)\"\"}\")"))))))

(test row-point-array-binary
  (with-test-connection
    (with-binary-row-values
      (is (equalp (exec-query connection "select row(ARRAY[point(1,2)])" 'list-row-reader)
                  '(((#((1.0d0 2.0d0))))))))))

(test lseg
  (with-test-connection
    (is (equalp (exec-query connection "select lseg(point(1,2),point(3,4))" 'list-row-reader)
                '((((1.0d0 2.0d0) (3.0d0 4.0d0))))))))

(test row-lseg
  (with-test-connection
    (is (equalp (exec-query connection "select row(lseg(point(1,2),point(3,4)))" 'list-row-reader)
                '(("(\"[(1,2),(3,4)]\")"))))))

(test row-lseg-binary
  (with-test-connection
    (with-binary-row-values
      (is (equalp (exec-query connection "select row(lseg(point(1,2),point(3,4)))" 'list-row-reader)
                  '(((((1.0d0 2.0d0) (3.0d0 4.0d0))))))))))

(test row-lseg-array
  (with-test-connection
    (is (equalp (exec-query connection "select row(ARRAY[lseg(point(1,2),point(3,4))])" 'list-row-reader)
                '(("(\"{\"\"[(1,2),(3,4)]\"\"}\")"))))))

(test row-lseg-array-binary
  (with-test-connection
    (with-binary-row-values
      (is (equalp (exec-query connection "select row(ARRAY[lseg(point(1,2),point(3,4))])" 'list-row-reader)
                  '(((#(((1.0d0 2.0d0) (3.0d0 4.0d0)))))))))))

(test box
  (with-test-connection
    (is (equalp (exec-query connection "select box(point(1,2),point(3,4))" 'list-row-reader)
                '((((3.0d0 4.0d0) (1.0d0 2.0d0))))))))

(test row-box
  (with-test-connection
    (is (equalp (exec-query connection "select row(box(point(1,2),point(3,4)))" 'list-row-reader)
                '(("(\"(3,4),(1,2)\")"))))))

(test row-box-binary
  (with-test-connection
    (with-binary-row-values
      (is (equalp (exec-query connection "select row(box(point(1,2),point(3,4)))" 'list-row-reader)
                  '(((((3.0d0 4.0d0) (1.0d0 2.0d0))))))))))

(test row-box-array
  (with-test-connection
    (is (equalp (exec-query connection "select row(ARRAY[box(point(1,2),point(3,4))])" 'list-row-reader)
                '(("(\"{(3,4),(1,2)}\")"))))))

(test row-box-array-binary
  (with-test-connection
    (with-binary-row-values
      (is (equalp (exec-query connection "select row(ARRAY[box(point(1,2),point(3,4))])" 'list-row-reader)
                  '(((#(((3.0d0 4.0d0) (1.0d0 2.0d0)))))))))))

(test row-array-nulls
  (with-test-connection
    (is (equalp (exec-query connection "select row((ARRAY[1,3,4])[5:99])" 'list-row-reader)
                '(("({})"))))))

(test row-array-nulls-binary
  (with-test-connection
    (cl-postgres::with-binary-row-values
      (is (equalp (exec-query connection "select row((ARRAY[1,3,4])[5:99])" 'list-row-reader)
                  '(((NIL))))))))

(test row-array-nulls-binary-2
  (with-test-connection
    (cl-postgres::with-binary-row-values
      (is (equalp (exec-query connection "select row(ARRAY[NULL, NULL]);" 'list-row-reader)
                  '(((#(:null :null)))))))))

(test row-array-table-nulls-binary
  (with-binary-row-values
    (with-test-connection
      (exec-query connection "create temporary table test (a integer[])")
      (unwind-protect
           (progn
             (prepare-query connection "integer-array-insert" "insert into test values ($1)")
             (exec-prepared connection "integer-array-insert" (list "{{0,0},{0,0}}"))
             (exec-prepared connection "integer-array-insert" (list "{{1,1}}"))
             (exec-prepared connection "integer-array-insert" (list "{{2,2}, {2,2}}"))
             (exec-prepared connection "integer-array-insert" (list "{{3,3}}"))
             (exec-prepared connection "integer-array-insert" (list "{{4,4}}"))
             (is (equalp
                  (exec-query
                   connection
                   "select row(a[2:45]) from test"
                   'list-row-reader)
                  '(((#2A((0 0)))) ((NIL)) ((#2A((2 2)))) ((NIL)) ((NIL))))))))))

(test array-row-text
  (with-test-connection
    (is (equalp (exec-query connection "select array_agg(row(1,2,3));" 'list-row-reader)
                '(("{\"(1,2,3)\"}"))))))

(test array-row-binary
  (with-test-connection
    (cl-postgres::with-binary-row-values
      (is (equalp (exec-query connection "select array_agg(row(1,2,3));" 'list-row-reader)
                  '((#((1 2 3)))))))))

(test write-ratio-as-floating-point
  (let ((old-silently-truncate *silently-truncate-ratios*))
    (setf cl-postgres:*silently-truncate-ratios* nil)
    (signals error (cl-postgres::write-ratio-as-floating-point (/ 1321 7) *standard-output* 5))
    (setf cl-postgres:*silently-truncate-ratios* t)
    (is (equal  (with-output-to-string (s)
                  (cl-postgres::write-ratio-as-floating-point (/ 1321 7) s 5))
                "188.71"))
    (setf cl-postgres:*silently-truncate-ratios* old-silently-truncate)))<|MERGE_RESOLUTION|>--- conflicted
+++ resolved
@@ -75,13 +75,10 @@
 
 (test connect-sanity
   (with-test-connection
-<<<<<<< HEAD
     (is (database-open-p connection))
     (close-database connection)
     (is (not (database-open-p connection)))
     (reopen-database connection)
-=======
->>>>>>> 589e7650
     (is (database-open-p connection))))
 
 (test simple-query
@@ -285,14 +282,6 @@
                          (4 "one two	three" "2012-01-01" "2012-01-01 00:00" #(1)))
             do
                (db-write-row stream row))
-<<<<<<< HEAD
-      (close-db-writer stream))
-    (is (equalp (second (first (exec-query connection "select * from test_bulk_writer" 'list-row-reader)))
-                "one"))
-    (is (equal (first (fourth (exec-query connection "select * from test_bulk_writer" 'list-row-reader)))
-               4))
-    (exec-query connection "drop table test_bulk_writer")))
-=======
           (close-db-writer stream))
         (is (equalp (second
                      (first
@@ -303,7 +292,6 @@
                      (exec-query connection "select * from test_bulk_writer" 'list-row-reader)))
                    4))
         (exec-query connection "drop table test_bulk_writer")))
->>>>>>> 589e7650
 
 (test row-boolean-array
   (with-test-connection
@@ -311,7 +299,6 @@
                 '(("(\"{t,f,t}\")"))))))
 
 (test row-boolean-array-binary
-<<<<<<< HEAD
   (with-test-connection
     (with-binary-row-values
       (is (equalp (exec-query connection "select row(ARRAY[TRUE, FALSE, TRUE])" 'list-row-reader)
@@ -328,26 +315,6 @@
                 '((#(#*0000000000100000)))))
     (is (equalp (exec-query connection "select row(ARRAY[cast(32 as bit(16))])" 'list-row-reader)
                 '(("({0000000000100000})"))))))
-=======
-      (with-test-connection
-          (with-binary-row-values
-            (is (equalp
-                 (exec-query connection "select row(ARRAY[TRUE, FALSE, TRUE])" 'list-row-reader)
-                 '(((#(T NIL T)))))))))
-
-(test cast-to-bits
-      (with-test-connection
-        (is (equalp
-             (exec-query connection "select cast(255 as bit(8)), cast(-44 as bit(128))" 'list-row-reader)
-             '((#*11111111
-                #*11111111111111111111111111111111111111111111111111111111111111111111111111111111111111111111111111111111111111111111111111010100))))
-        (is (equalp (exec-query connection "select row(cast(32 as bit(12)))" 'list-row-reader)
-                    '(("(000000100000)"))))
-        (is (equalp (exec-query connection "select ARRAY[cast(32 as bit(16))]" 'list-row-reader)
-                    '((#(#*0000000000100000)))))
-        (is (equalp (exec-query connection "select row(ARRAY[cast(32 as bit(16))])" 'list-row-reader)
-                    '(("({0000000000100000})"))))))
->>>>>>> 589e7650
 
 (test cast-to-bits-binary
   (with-test-connection
