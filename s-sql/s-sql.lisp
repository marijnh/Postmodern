--- conflicted
+++ resolved
@@ -921,23 +921,12 @@
             '(" NOTHING")
             `("(" ,@(sql-expand-list do "; ") ")")))))
 
-<<<<<<< HEAD
 (defun create-database (database)
   "Create a database.
    If the database exists an error is raised."
   (execute (format nil "CREATE DATABASE ~a" (to-sql-name database t))))
 
 (def-drop-op :drop-database "DATABASE")
-=======
-
-
-
-
-
-
-
-
-
 
 ;;; https://www.postgresql.org/docs/current/static/sql-createrole.html
 (def-sql-op :create-role (name &rest args)
@@ -962,4 +951,3 @@
 		       ,@(when admin       `(" ADMIN "       ,@(sql-expand-list admin) " ")))))
 
 (def-drop-op :drop-role "ROLE")
->>>>>>> 686e3b80
