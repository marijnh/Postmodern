#+TITLE: Cl-Postgres Reference Manual
#+OPTIONS: num:nil
#+HTML_HEAD: <link rel="stylesheet" type="text/css" href="style.css" />
#+OPTIONS: ^:nil

The CL-postgres module implements a rather low-level interface for
communicating with a PostgreSQL database server. It is part of the Postmodern
library, but can be used separately.


* Connecting
** class database-connection

Objects of this type represent database connections.

** function open-database (database user password host &optional (port 5432) (use-ssl :no))
→ database-connection

Create and open a connection for the specified server, database, and user.
use-ssl may be :no, :yes, or :try, where :try means 'if the server supports
it'. When it is anything but :no, you must have the CL+SSL package loaded to
initiate the connection.

On SBCL and Clozure CL, the value :unix may be passed for host, in order to
connect using a Unix domain socket instead of a TCP socket.

** function close-database (database-connection)

Close a database connection. It is advisable to call this on connections when
you are done with them. Otherwise the open socket will stick around until it
is garbage collected, and no one will tell the database server that we are done
with it.

** function reopen-database (database-connection)

Re-establish a database connection for a previously closed connection object.
(Calling this on a connection that is still open is harmless.)

** function database-open-p (database-connection)
→ boolean

Test whether a database connection is still open.

** method connection-meta (database-connection)
→ hash-table

This method provides access to a hash table that is associated with the
current database connection, and is used to store information about the
prepared statements that have been parsed for this connection.
<<<<<<< HEAD
=======

>>>>>>> 32a651f8
** method connection-parameters (database-connection)
→ hash-table

This method returns a mapping (string to string) containing all the
configuration parameters for the connection.

variable *unix-socket-dir*

On SBCL, when using the :unix keyword as host argument when creating a
connection, this variable determines the directory in which CL-Postgres
will look for the socket file.

variable *ssl-certificate-file*
variable *ssl-key-file*

When using SSL (see open-database), these can be used to provide client key
and certificate files. They can be either NIL, for no file, or a pathname.

** function wait-for-notification (database-connection)

This function blocks until a notification is received on the connection.
The PostgreSQL LISTEN command must be used to enable listening for
notifications.

* Querying
** function exec-query (database-connection query &optional (row-reader 'ignore-row-reader))
→ result

Sends the given query to the given connection, and interprets the results (if
there are any) with the given row-reader. If the database returns information
about the amount of rows affected, this is returned as a second value.

** function prepare-query (database-connection name query)

Parse and plan the given query, and store it under the given name. Note that
prepared statements are per-connection, so they can only be executed through
the same connection that prepared them.

** function exec-prepared (database-connection name parameters &optional (row-reader 'ignore-row-reader))
→ result

Execute the prepared statement by the given name. Parameters should be given
as a list. Each value in this list should be of a type that to-sql-string has
been specialised on. (Byte arrays will be passed in their binary form,
without being put through to-sql-string.) The result of the executing the
statement, if any, is interpreted by the given row reader, and returned.
Again, the number or affected rows is optionally returned as a second value.

** function unprepare-query (database-connection name)

Close the prepared statement by the given name. This will free resources and
allow the name to be associated with a new prepared query.

** method to-sql-string (value)
→ (values string needs-escaping)

Convert a Lisp value to its textual unescaped SQL representation. Returns a
second value indicating whether this value should be escaped if it is to be
put directly into a query.

You can define to-sql-string methods for your own datatypes if you want to be
able to pass them to exec-prepared. When a non-NIL second value is returned,
this may be T to indicate that the first value should simply be escaped as a
string, or a second string providing a type prefix for the value. (This is
used by S-SQL.)

** variable *silently-truncate-rationals*

When a rational number is passed into a query (as per to-sql-string), but it
can not be expressed within 38 decimal digits (for example 1/3), it will be
truncated, and lose some precision. Set this variable to nil to suppress
that behaviour and raise an error instead.

** variable *query-log*

When debugging, it can be helpful to inspect the queries that are being sent
to the database. Set this variable to an output stream value (*standard-output*,
for example) to have CL-postgres log every query it makes.

** variable *query-callback*

When profiling or debugging, the *query-log* may not give enough information,
or reparsing its output may not be feasible. This variable may be set to a
designator of function taking two arguments. This function will be then called
after every query, and receive query string and internal time units (as in
(CL:GET-INTERNAL-REAL-TIME)) spent in query as its arguments.

Default value of this variable is 'LOG-QUERY, which takes care of *QUERY-LOG*
processing. If you provide custom query callback and wish to keep *QUERY-LOG*
functionality, you will have to call LOG-QUERY from your callback function

** function log-query (query internal-time)

This function is default value of *QUERY-CALLBACK* and logs queries
to *QUERY-LOG* if it is not NIL.

* Reading values
CL-postgres knows how to convert commonly used PostgreSQL data types to Lisp
values. This table shows the mapping:

| PostgreSQL	     | Lisp                       |
| smallint	       | integer                    |
| integer          | 	integer                  |
| bigint	         | integer                    |
| numeric	        | ratio                      |
| real	           | float                      |
| double precision | 	double-float             |
| boolean	boolean |                            |
| varchar          | 	string                   |
| text	           | string                     |
| bytea	          | (vector (unsigned-byte 8)) |
| array            | array                      |
The mapping from PostgreSQL types (identified by OID numbers) to the functions
that interpret them is kept in so-called SQL readtables. All types for which
no reader is defined will be returned as string values containing their
PostgreSQL representation.

variable *sql-readtable*

This variable is used to choose the current readtable. For simple use, you
will not have to touch this, but it is possible that code within a Lisp image
requires different readers in different situations, in which case you can
create separate read tables.

** function copy-sql-readtable (table)
→ readtable

Copies a given readtable.

** function default-sql-readtable ()
→ readtable

Returns the default readtable, containing only the readers defined by
CL-postgres itself.

** function set-sql-reader (oid function &key table binary-p)

Define a new reader for a given type. table defaults to *sql-readtable*.
The reader function should take a single argument, a string, and transform
that into some kind of equivalent Lisp value. When binary-p is true, the reader
function is supposed to directly read the binary representation of the value.
In most cases this is not recommended, but if you want to use it: provide a
function that takes a binary input stream and an integer (the size of the
value, in bytes), and reads the value from that stream. Note that reading
less or more bytes than the given size will horribly break your connection.

** function set-sql-datetime-readers (&key date timestamp timestamp-with-timezone time interval table)

Since there is no widely recognised standard way of representing dates and
times in Common Lisp, and reading these from string representation is clunky
and slow, this function provides a way to easily plug in binary readers for
the date, time, timestamp, and interval types. It should be given functions
with the following signatures:

- :date (days)

Where days is the amount of days since January 1st, 2000.

- :timestamp (useconds)

Timestamps have a microsecond resolution. Again, the zero point is the start
of the year 2000, UTC.

- :timestamp-with-timezone

Like :timestamp, but for values of the 'timestamp with time zone' type (which
PostgreSQL internally stores exactly the same as regular timestamps).

- :time (useconds)

Refers to a time of day, counting from midnight.

- :interval (months days useconds)

An interval is represented as several separate components. The reason that days
and microseconds are separated is that you might want to take leap seconds into
account.

* Row readers
Row readers are a way to read and group the results of queries. Roughly, they
are functions that perform the iteration over the rows and cells in the
result, and do something with the returned values.

** macro row-reader ((fields) &body body)
→ function

Creates a row-reader, using the given name for the variable. Inside the body
this variable refers to a vector of field descriptions. On top of that, two
local functions are bound, next-row and next-field. The first will start
reading the next row in the result, and returns a boolean indicating whether
there is another row. The second will read and return one field, and should
be passed the corresponding field description from the fields argument as a
parameter.

A row reader should take care to iterate over all the rows in a result, and
within each row iterate over all the fields. This means it should contain
an outer loop that calls next-row, and every time next-row returns T it
should iterate over the fields vector and call next-field for every field.

The definition of list-row-reader should give you an idea what a row reader
looks like:
#+BEGIN_SRC lisp
(row-reader (fields)
  (loop :while (next-row)
        :collect (loop :for field :across fields
                       :collect (next-field field))))
#+END_SRC

Obviously, row readers should not do things with the database connection
like, say, close it or start a new query, since it still reading out the
results from the current query.

** macro def-row-reader (name (fields) &body body)

The defun-like variant of row-reader: creates a row reader and gives it a
top-level function name.

** method field-name (field)
→ string

This can be used to get information about the fields read by a row reader.
Given a field description, it returns the name the database associated with
this column.

** method field-type (field)
→ oid

This extracts the PostgreSQL OID associated with this column. You can, if
you really want to, query the pg_types table to find out more about the
types denoted by OIDs.

** function list-row-reader (socket fields)
→ list

A row reader that builds a list of lists from the query results.

** function alist-row-reader (socket fields)
→ alist

A row reader that returns a list of alists, which associate column names with
values.

** function ignore-row-reader (socket fields)

A row reader that completely ignores the result of a query.

* Bulk Copying
When loading large amounts of data into PostgreSQL, it can be done
significantly faster using the bulk copying feature. The drawback to this
approach is that you don't find out about data integrity errors until the
entire batch is completed but sometimes the speed is worth it

** function open-db-writer (db table &optional columns)

Opens a table stream into which rows can be written one at a time using
db-write-row. db is either a connection object or a list of arguments that
could be passed to open-database. table is the name of an existing table
into which this writer will write rows. If you don't have data for all
columns, use columns to indicate those that you do.

** function close-db-writer (writer &key abort)

Closes a bulk writer opened by open-db-writer. Will close the associated
database connection when it was created for this copier, or abort is true.

** function db-write-row (writer row-data)

Writes row-data into the table and columns referenced by the writer.
row-data is a list of Lisp objects, one for each column included when
opening the writer. Arrays (the elements of which must all be the same type)
will be serialized into their PostgreSQL representation before being written
into the DB.

* Conditions
Opening or querying a database may raise errors. CL-postgres will wrap the
errors that the server returns in a lisp condition, and raise conditions of
the same type when it detects some problem itself. Socket errors are let
through as they are.

** condition database-error

The type of database-related conditions. For errors that you may want to
catch by type, the cl-postgres-error package defines a bucket of subtypes
used for specific errors. See the cl-postgres/package.lisp file for a list.

** method database-error-message (database-error)
→ string

A short message associated with this error.

** method database-error-detail (database-error)
→ string

A longer description of the problem, or NIL if none is available.

** method database-error-code (database-error)
→ string

The error code PostgreSQL associated with this error, if any. See the
PostgreSQL manual for their meaning.

** method database-error-query (database-error)
→ string

The query that led to this error, or NIL if no query was involved.

** method database-error-cause (database-error)
→ condition

The condition that caused this error, or NIL when it was not caused by another
condition.

** function database-error-constraint-name (database-error)
→ string

For integrity-violation errors, returns the name of the constraint that was
violated (or nil if no constraint was found.)

** condition database-connection-error

Subtype of database-error. An error of this type (or one of its subclasses)
is signaled when a query is attempted with a connection object that is no
longer connected, or a database connection becomes invalid during a query.
Always provides a :reconnect restart, which will cause the library to make an
attempt to restore the connection and re-try the query.

The following shows an example use of this feature, a way to ensure that the
first connection error causes a reconnect attempt, while others pass through
as normal. A variation on this theme could continue trying to reconnect, with
successively longer pauses.
#+BEGIN_SRC lisp
(defun call-with-single-reconnect (fun)
  (let ((reconnected nil))
    (handler-bind
        ((database-connection-error
          (lambda (err)
            (when (not reconnected)
              (setf reconnected t)
              (invoke-restart :reconnect)))))
      (funcall fun))))
#+END_SRC

** condition postgresql-notification

The condition that is signalled when a notification message is received from
the PostgreSQL server. This is a WARNING condition which is caught by the
WAIT-FOR-NOTIFICATION function that implements synchronous waiting for
notifications.

** method postgresql-notification-channel (postgresql-notification)
→ string

The channel string of this notification.

** method postgresql-notification-payload (postgresql-notification)
→ string

The payload of this notification.

** method postgresql-notification-pid (postgresql-notification)
→ integer

The process ID of the process that sent the notification.<|MERGE_RESOLUTION|>--- conflicted
+++ resolved
@@ -47,10 +47,7 @@
 This method provides access to a hash table that is associated with the
 current database connection, and is used to store information about the
 prepared statements that have been parsed for this connection.
-<<<<<<< HEAD
-=======
-
->>>>>>> 32a651f8
+
 ** method connection-parameters (database-connection)
 → hash-table
 
